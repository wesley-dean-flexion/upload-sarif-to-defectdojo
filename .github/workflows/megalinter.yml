---
# MegaLinter GitHub Action configuration file
# More info at https://megalinter.github.io
name: MegaLinter

# yamllint disable-line rule:truthy
on:
  # Triggers mega-linter when a pull_request event's activity type is opened, synchronize, or reopened by default.
  pull_request:
    branches:
      - main
  workflow_dispatch:

permissions:
  contents: write
  issues: write
  pull-requests: write

env:
  # Comment env block if you do not want to apply fixes
  # Apply linter fixes configuration
  APPLY_FIXES: all # When active, APPLY_FIXES must also be defined as environment variable (in github/workflows/mega-linter.yml or other CI tool)
  APPLY_FIXES_EVENT: all # Decide which event triggers application of fixes in a commit or a PR (pull_request, push, all)
  APPLY_FIXES_MODE: commit # If APPLY_FIXES is used, defines if the fixes are directly committed (commit) or posted in a PR (pull_request)

concurrency:
  group: ${{ github.ref }}-${{ github.workflow }}
  cancel-in-progress: true

jobs:
  build:
    name: MegaLinter
    runs-on: ubuntu-latest
    permissions: write-all
    steps:
      # Git Checkout
      - name: Checkout Code
<<<<<<< HEAD
        uses: actions/checkout@11bd71901bbe5b1630ceea73d27597364c9af683 # pin@v4
=======
        uses: actions/checkout@eef61447b9ff4aafe5dcd4e0bbf5d482be7e7871 # pin@v4
>>>>>>> 36aeb8a0
        with:
          token: ${{ secrets.PAT || secrets.GITHUB_TOKEN }}
          fetch-depth: 0

      # MegaLinter
      - name: MegaLinter
        id: ml
        # You can override MegaLinter flavor used to have faster performances
        # More info at https://megalinter.github.io/flavors/
        uses: oxsecurity/megalinter/flavors/ci_light@c217fe8f7bc9207062a084e989bd97efd56e7b9a # pin@v8.0.0
        env:
          # All available variables are described in documentation
          # https://megalinter.github.io/configuration/
          VALIDATE_ALL_CODEBASE: true
          GITHUB_TOKEN: ${{ secrets.GITHUB_TOKEN }}
          # ADD YOUR CUSTOM ENV VARIABLES HERE OR DEFINE THEM IN A FILE .mega-linter.yml AT THE ROOT OF YOUR REPOSITORY
          # DISABLE: COPYPASTE,SPELL # Uncomment to disable copy-paste and spell checks

          # Upload MegaLinter artifacts
      - name: Archive production artifacts
        if: always()
        uses: actions/upload-artifact@184d73b71b93c222403b2e7f1ffebe4508014249 # pin@v3
        with:
          name: MegaLinter reports
          path: |
            megalinter-reports
            megalinter-reports/megalinter.log

      # Create pull request if applicable (for now works only on PR from same repository, not from forks)
      - name: Create Pull Request with applied fixes
        id: cpr
        if: steps.ml.outputs.has_updated_sources == 1 && (env.APPLY_FIXES_EVENT == 'all' || env.APPLY_FIXES_EVENT == github.event_name) && env.APPLY_FIXES_MODE == 'pull_request' && (github.event_name == 'push' || github.event.pull_request.head.repo.full_name == github.repository)
        uses: peter-evans/create-pull-request@5e914681df9dc83aa4e4905692ca88beb2f9e91f # pin@v5
        with:
          token: ${{ secrets.PAT || secrets.GITHUB_TOKEN }}
          commit-message: "[MegaLinter] Apply linters automatic fixes"
          title: "[MegaLinter] Apply linters automatic fixes"
          labels: bot
      - name: Create PR output
        if: steps.ml.outputs.has_updated_sources == 1 && (env.APPLY_FIXES_EVENT == 'all' || env.APPLY_FIXES_EVENT == github.event_name) && env.APPLY_FIXES_MODE == 'pull_request' && (github.event_name == 'push' || github.event.pull_request.head.repo.full_name == github.repository)
        run: |
          echo "Pull Request Number - ${{ steps.cpr.outputs.pull-request-number }}"
          echo "Pull Request URL - ${{ steps.cpr.outputs.pull-request-url }}"

      # Push new commit if applicable (for now works only on PR from same repository, not from forks)
      - name: Prepare commit
        if: steps.ml.outputs.has_updated_sources == 1 && (env.APPLY_FIXES_EVENT == 'all' || env.APPLY_FIXES_EVENT == github.event_name) && env.APPLY_FIXES_MODE == 'commit' && github.ref != 'refs/heads/main' && (github.event_name == 'push' || github.event.pull_request.head.repo.full_name == github.repository)
        run: sudo chown -Rc $UID .git/
      - name: Commit and push applied linter fixes
        if: steps.ml.outputs.has_updated_sources == 1 && (env.APPLY_FIXES_EVENT == 'all' || env.APPLY_FIXES_EVENT == github.event_name) && env.APPLY_FIXES_MODE == 'commit' && github.ref != 'refs/heads/main' && (github.event_name == 'push' || github.event.pull_request.head.repo.full_name == github.repository)
        uses: stefanzweifel/git-auto-commit-action@8621497c8c39c72f3e2a999a26b4ca1b5058a842 # pin@v5
        with:
          branch: ${{ github.event.pull_request.head.ref || github.head_ref || github.ref }}
          commit_message: "[MegaLinter] Apply linters fixes"
          commit_user_name: megalinter-bot
          commit_user_email: nicolas.vuillamy@ox.security

      - name: Check to see if the SARIF a was generated
        id: sarif_file_exists
        uses: andstor/file-existence-action@076e0072799f4942c8bc574a82233e1e4d13e9d6 # pin@v2
        with:
          files: "megalinter-reports/megalinter-report.sarif"

      - name: Upload MegaLinter scan results to GitHub Security tab
        if: steps.sarif_file_exists.outputs.files_exists == 'true'
        uses: github/codeql-action/upload-sarif@aa578102511db1f4524ed59b8cc2bae4f6e88195 # pin@v2
        with:
          sarif_file: "megalinter-reports/megalinter-report.sarif"<|MERGE_RESOLUTION|>--- conflicted
+++ resolved
@@ -35,11 +35,7 @@
     steps:
       # Git Checkout
       - name: Checkout Code
-<<<<<<< HEAD
         uses: actions/checkout@11bd71901bbe5b1630ceea73d27597364c9af683 # pin@v4
-=======
-        uses: actions/checkout@eef61447b9ff4aafe5dcd4e0bbf5d482be7e7871 # pin@v4
->>>>>>> 36aeb8a0
         with:
           token: ${{ secrets.PAT || secrets.GITHUB_TOKEN }}
           fetch-depth: 0
